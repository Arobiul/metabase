--- conflicted
+++ resolved
@@ -118,11 +118,7 @@
                         {t`Allows users with existing Metabase accounts to login with a Google account that matches their email address in addition to their Metabase username and password.`}
                     </p>
                     <p className="text-grey-4">
-<<<<<<< HEAD
-                        {t`To allow users to sign in with Google you'll need to give Metabase a Google Developers console application client ID. It only takes a few steps and instructions on how to create a key can be found <a className="link" href="https://developers.google.com/identity/sign-in/web/devconsole-project" target="_blank">here.</a>`}
-=======
                         {jt`To allow users to sign in with Google you'll need to give Metabase a Google Developers console application client ID. It only takes a few steps and instructions on how to create a key can be found ${<a className="link" href="https://developers.google.com/identity/sign-in/web/devconsole-project" target="_blank">here.</a>}`}
->>>>>>> 00dda072
                     </p>
                     <Input
                         className="SettingsInput AdminInput bordered rounded h3"
@@ -150,11 +146,7 @@
                     <button className={cx("Button mr2", {"Button--primary": hasChanges})}
                             disabled={!hasChanges}
                             onClick={this.saveChanges}>
-<<<<<<< HEAD
-                        {this.state.recentlySaved ? t`"Changes saved!` : t`Save Changes`}
-=======
                         {this.state.recentlySaved ? t`Changes saved!` : t`Save Changes`}
->>>>>>> 00dda072
                     </button>
                 </div>
             </form>
