--- conflicted
+++ resolved
@@ -52,19 +52,9 @@
 /* setup */
 import * as setup from "metabase/setup/reducers";
 
-<<<<<<< HEAD
-import * as datamodel from 'metabase/admin/datamodel/reducers';
-import questions from 'metabase/questions/questions';
-import reference from 'metabase/reference/reference';
-import labels from 'metabase/questions/labels';
-import undo from 'metabase/questions/undo';
-import metadata from 'metabase/dashboard/metadata';
-import dashboard from 'metabase/dashboard/dashboard';
-=======
 /* user */
 import * as user from "metabase/user/reducers";
 import { currentUser } from "metabase/user";
->>>>>>> a7a6872b
 
 import { registerAnalyticsClickListener } from "metabase/lib/analytics";
 import { serializeCardForUrl, cleanCopyCard, urlForCardState } from "metabase/lib/card";
@@ -119,62 +109,7 @@
 
     const route = {
         template: '<div mb-redux-component class="flex flex-column spread" />',
-<<<<<<< HEAD
-        controller: ['$scope', '$location', '$route', '$routeParams', '$rootScope', 'AppState',
-            function($scope, $location, $route, $routeParams, $rootScope, AppState) {
-                $scope.Component = Routes;
-                $scope.props = {
-                    onChangeLocation(url) {
-                        $scope.$apply(() => $location.url(url));
-                    },
-                    onChangeLocationSearch(name, value) {
-                        // FIXME: this doesn't seem to work
-                        $scope.$apply(() => $location.search(name, value));
-                    },
-                    onBroadcast(...args) {
-                        $scope.$apply(() => $rootScope.$broadcast(...args));
-                    }
-                };
-                $scope.store = createStoreWithAngularScope($scope, $location, combineReducers({
-                    // admin: {
-                    //     datamodel
-                    // },
-                    datamodel: combineReducers(datamodel),
-                    metadata,
-                    dashboard,
-                    questions,
-                    reference,
-                    labels,
-                    undo,
-                    form,
-                    router,
-                    user: (state = null) => state
-                }), { user: AppState.model.currentUser });
-
-                // HACK: prevent reloading controllers as the URL changes
-                var route = $route.current;
-                $scope.$on('$locationChangeSuccess', function (event) {
-                    var newParams = $route.current.params;
-                    var oldParams = route.params;
-
-                    if ($route.current.$$route.controller === route.controller) {
-                        $route.current = route;
-
-                        angular.forEach(oldParams, function(value, key) {
-                            delete $route.current.params[key];
-                            delete $routeParams[key];
-                        });
-                        angular.forEach(newParams, function(value, key) {
-                            $route.current.params[key] = value;
-                            $routeParams[key] = value;
-                        });
-                    }
-                });
-            }
-        ],
-=======
         controller: 'AppController',
->>>>>>> a7a6872b
         resolve: {
             appState: ["AppState", function(AppState) {
                 return AppState.init();
@@ -267,16 +202,8 @@
                     secure: isSecure
                 });
 
-<<<<<<< HEAD
-
-    $routeProvider.when('/unauthorized/', {
-        templateUrl: '/app/unauthorized.html',
-        controller: 'Unauthorized'
-    });
-=======
                 // send a login notification event
                 $scope.$emit('appstate:login', sessionId);
->>>>>>> a7a6872b
 
                 // this is ridiculously stupid.  we have to wait (300ms) for the cookie to actually be set in the browser :(
                 return $timeout(function(){}, 1000);
