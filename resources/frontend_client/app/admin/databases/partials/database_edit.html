<div class="wrapper">
    <section class="Breadcrumbs">
<<<<<<< HEAD
        <a class="Breadcrumb Breadcrumb--path" href="/admin/databases/">Databases</a>
        <cv-chevron-right-icon class="Breadcrumb-divider" width="12px" height="12px"></cv-chevron-right-icon>
=======
        <a class="Breadcrumb Breadcrumb--path" cv-org-href="/admin/databases/">Databases</a>
        <mb-icon name="chevronright" class="Breadcrumb-divider" width="12px" height="12px"></mb-icon>
>>>>>>> ac247af0
        <h2 class="Breadcrumb Breadcrumb--page" ng-if="!database.id">Add Database</h2>
        <h2 class="Breadcrumb Breadcrumb--page" ng-if="database.id">{{database.name}}</h2>
    </section>

    <section class="Grid Grid--gutters Grid--full" ng-include="'/app/admin/databases/partials/database_edit_pane.html'" >
    </section>
</div><|MERGE_RESOLUTION|>--- conflicted
+++ resolved
@@ -1,12 +1,7 @@
 <div class="wrapper">
     <section class="Breadcrumbs">
-<<<<<<< HEAD
         <a class="Breadcrumb Breadcrumb--path" href="/admin/databases/">Databases</a>
-        <cv-chevron-right-icon class="Breadcrumb-divider" width="12px" height="12px"></cv-chevron-right-icon>
-=======
-        <a class="Breadcrumb Breadcrumb--path" cv-org-href="/admin/databases/">Databases</a>
         <mb-icon name="chevronright" class="Breadcrumb-divider" width="12px" height="12px"></mb-icon>
->>>>>>> ac247af0
         <h2 class="Breadcrumb Breadcrumb--page" ng-if="!database.id">Add Database</h2>
         <h2 class="Breadcrumb Breadcrumb--page" ng-if="database.id">{{database.name}}</h2>
     </section>
