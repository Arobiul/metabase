;; -*- comment-column: 35; -*-
(ns metabase.core
  (:gen-class)
  (:require [clojure.string :as s]
            [clojure.tools.logging :as log]
            [colorize.core :as color]
            [ring.adapter.jetty :as ring-jetty]
            (ring.middleware [cookies :refer [wrap-cookies]]
                             [gzip :refer [wrap-gzip]]
                             [json :refer [wrap-json-response
                                           wrap-json-body]]
                             [keyword-params :refer [wrap-keyword-params]]
                             [params :refer [wrap-params]]
                             [session :refer [wrap-session]])
            [medley.core :as m]
            (metabase [config :as config]
                      [db :as db]
                      [events :as events]
                      [middleware :as mb-middleware]
                      [routes :as routes]
                      [sample-data :as sample-data]
                      [setup :as setup]
                      [task :as task]
                      [util :as u])
            (metabase.models [setting :refer [defsetting]]
                             [database :refer [Database]]
                             [user :refer [User]])))

;; ## CONFIG

(defsetting site-name "The name used for this instance of Metabase." "Metabase")

(defsetting -site-url "The base URL of this Metabase instance, e.g. \"http://metabase.my-company.com\"")

(defsetting anon-tracking-enabled "Enable the collection of anonymous usage data in order to help Metabase improve." "true")

(defn site-url
  "Fetch the site base URL that should be used for password reset emails, etc.
   This strips off any trailing slashes that may have been added.

   The first time this function is called, we'll set the value of the setting `-site-url` with the value of
   the ORIGIN header (falling back to HOST if needed, i.e. for unit tests) of some API request.
   Subsequently, the site URL can only be changed via the admin page."
  {:arglists '([request])}
  [{{:strs [origin host]} :headers}]
  {:pre  [(or origin host)]
   :post [(string? %)]}
  (or (some-> (-site-url)
              (s/replace #"/$" "")) ; strip off trailing slash if one was included
      (-site-url (or origin host))))

(def app
  "The primary entry point to the HTTP server"
  (-> routes/routes
      (mb-middleware/log-api-call :request :response)
      mb-middleware/add-security-headers              ; [METABASE] Add HTTP headers to API responses to prevent them from being cached
      mb-middleware/format-response                   ; [METABASE] Do formatting before converting to JSON so serializer doesn't barf
      (wrap-json-body                                 ; extracts json POST body and makes it avaliable on request
        {:keywords? true})
      wrap-json-response                              ; middleware to automatically serialize suitable objects as JSON in responses
      wrap-keyword-params                             ; converts string keys in :params to keyword keys
      wrap-params                                     ; parses GET and POST params as :query-params/:form-params and both as :params
      mb-middleware/bind-current-user                 ; Binds *current-user* and *current-user-id* if :metabase-user-id is non-nil
      mb-middleware/wrap-current-user-id              ; looks for :metabase-session-id and sets :metabase-user-id if Session ID is valid
      mb-middleware/wrap-api-key                      ; looks for a Metabase API Key on the request and assocs as :metabase-api-key
      mb-middleware/wrap-session-id                   ; looks for a Metabase Session ID and assoc as :metabase-session-id
      wrap-cookies                                    ; Parses cookies in the request map and assocs as :cookies
      wrap-session                                    ; reads in current HTTP session and sets :session/key
      wrap-gzip))                                     ; GZIP response if client can handle it

(defn- -init-create-setup-token
  "Create and set a new setup token, and open the setup URL on the user's system."
  []
  (let [setup-token (setup/token-create)
        hostname    (or (config/config-str :mb-jetty-host) "localhost")
        port        (config/config-int :mb-jetty-port)
        setup-url   (str "http://"
                         (or hostname "localhost")
                         (when-not (= 80 port) (str ":" port))
                         "/setup/init/"
                         setup-token)]
    (log/info (color/green "Please use the following url to setup your Metabase installation:\n\n"
                           setup-url
                           "\n\n"))))

(defn destroy
  "General application shutdown function which should be called once at application shuddown."
  []
  (log/info "Metabase Shutting Down ...")
  (task/stop-scheduler!)
  (log/info "Metabase Shutdown COMPLETE"))

(defn init
  "General application initialization function which should be run once at application startup."
  []
  (log/info (format "Starting Metabase version %s..." ((config/mb-version-info) :long)))
  ;; First of all, lets register a shutdown hook that will tidy things up for us on app exit
  (.addShutdownHook (Runtime/getRuntime) (Thread. ^Runnable destroy))

  ;; startup database.  validates connection & runs any necessary migrations
  (db/setup-db :auto-migrate (config/config-bool :mb-db-automigrate))

  ;; run a very quick check to see if we are doing a first time installation
  ;; the test we are using is if there is at least 1 User in the database
  (let [new-install (nil? (db/sel :one :fields [User :id]))]

    ;; Bootstrap the event system
    (events/initialize-events!)

    ;; Now start the task runner
    (task/start-scheduler!)

    (when new-install
      (log/info "Looks like this is a new installation ... preparing setup wizard")
      ;; create setup token
      (-init-create-setup-token)
      ;; publish install event
      (events/publish-event :install {}))

    ;; deal with our sample dataset as needed
    (if new-install
      ;; add the sample dataset DB for fresh installs
      (sample-data/add-sample-dataset!)
      ;; otherwise update if appropriate
      (sample-data/update-sample-dataset-if-needed!)))

  (log/info "Metabase Initialization COMPLETE")
  true)


;; ## Jetty (Web) Server

(def ^:private jetty-instance
  (atom nil))

(defn start-jetty
  "Start the embedded Jetty web server."
  []
  (when-not @jetty-instance
    (let [jetty-config (cond-> (m/filter-vals identity {:port (config/config-int :mb-jetty-port)
                                                        :host (config/config-str :mb-jetty-host)
                                                        :max-threads (config/config-int :mb-jetty-maxthreads)
                                                        :min-threads (config/config-int :mb-jetty-minthreads)
                                                        :max-queued (config/config-int :mb-jetty-maxqueued)
                                                        :max-idle-time (config/config-int :mb-jetty-maxidletime)})
                         (config/config-str :mb-jetty-join) (assoc :join? (config/config-bool :mb-jetty-join))
                         (config/config-str :mb-jetty-daemon) (assoc :daemon? (config/config-bool :mb-jetty-daemon)))]
      (log/info "Launching Embedded Jetty Webserver with config:\n" (with-out-str (clojure.pprint/pprint jetty-config)))
      (->> (ring-jetty/run-jetty app jetty-config)
           (reset! jetty-instance)))))

(defn stop-jetty
  "Stop the embedded Jetty web server."
  []
  (when @jetty-instance
    (log/info "Shutting Down Embedded Jetty Webserver")
    (.stop ^org.eclipse.jetty.server.Server @jetty-instance)
    (reset! jetty-instance nil)))

<<<<<<< HEAD

(defn -main
  "Launch Metabase in standalone mode."
  [& args]
=======
(def ^:private ^:const sample-dataset-name "Sample Dataset")
(def ^:private ^:const sample-dataset-filename "sample-dataset.db.mv.db")

(defsetting sample-dataset-id
  "The string-serialized integer ID of the `Database` entry for the Sample Dataset. If this is `nil`, the Sample Dataset
   hasn't been loaded yet, and we should do so; otherwise we've already loaded it, and should not do so again. Keep in
   mind the user may delete the Sample Dataset's DB, so this ID is not guaranteed to correspond to an existent object."
  nil
  :internal true) ; don't expose in the UI

(defn- add-sample-dataset! []
  (when-not (sample-dataset-id)
    (try
      (log/info "Loading sample dataset...")
      (let [resource (io/resource sample-dataset-filename)]
        (if-not resource
          (log/error (format "Can't load sample dataset: the DB file '%s' can't be found." sample-dataset-filename))
          (let [h2-file (-> (.getPath resource)
                            (s/replace #"^file:" "zip:")        ; to connect to an H2 DB inside a JAR just replace file: with zip:
                            (s/replace #"\.mv\.db$" "")         ; strip the .mv.db suffix from the path
                            (str ";USER=GUEST;PASSWORD=guest")) ; specify the GUEST user account created for the DB
                db      (db/ins Database
                          :name    sample-dataset-name
                          :details {:db h2-file}
                          :engine  :h2)]
            (driver/sync-database! db)
            (sample-dataset-id (str (:id db))))))
      (catch Throwable e
        (log/error (format "Failed to load sample dataset: %s" (.getMessage e)))))))

(defn- start-normally []
>>>>>>> 0af435c1
  (log/info "Starting Metabase in STANDALONE mode")
  (try
    ;; run our initialization process
    (init)
    ;; launch embedded webserver
    (start-jetty)
    (catch Exception e
      (.printStackTrace e)
      (log/error "Metabase Initialization FAILED: " (.getMessage e)))))

(defn- run-cmd [cmd & args]
  (let [cmd->fn {:migrate (fn [direction]
                            (db/migrate (keyword direction)))}]
    (if-let [f (cmd->fn cmd)]
      (do (apply f args)
          (println "Success.")
          (System/exit 0))
      (do (println "Unrecognized command:" (name cmd))
          (println "Valid commands are:\n" (u/pprint-to-str (map name (keys cmd->fn))))
          (System/exit 1)))))

(defn -main
  "Launch Metabase in standalone mode."
  [& [cmd & args]]
  (if cmd
    (apply run-cmd (keyword cmd) args) ; run a command like `java -jar metabase.jar migrate release-locks` or `lein run migrate release-locks`
    (start-normally)))                 ; with no command line args just start Metabase normally<|MERGE_RESOLUTION|>--- conflicted
+++ resolved
@@ -68,6 +68,10 @@
       wrap-session                                    ; reads in current HTTP session and sets :session/key
       wrap-gzip))                                     ; GZIP response if client can handle it
 
+
+;;; ## ---------------------------------------- LIFECYCLE ----------------------------------------
+
+
 (defn- -init-create-setup-token
   "Create and set a new setup token, and open the setup URL on the user's system."
   []
@@ -128,7 +132,8 @@
   true)
 
 
-;; ## Jetty (Web) Server
+;;; ## ---------------------------------------- Jetty (Web) Server ----------------------------------------
+
 
 (def ^:private jetty-instance
   (atom nil))
@@ -157,44 +162,11 @@
     (.stop ^org.eclipse.jetty.server.Server @jetty-instance)
     (reset! jetty-instance nil)))
 
-<<<<<<< HEAD
 
-(defn -main
-  "Launch Metabase in standalone mode."
-  [& args]
-=======
-(def ^:private ^:const sample-dataset-name "Sample Dataset")
-(def ^:private ^:const sample-dataset-filename "sample-dataset.db.mv.db")
+;;; ## ---------------------------------------- App Main ----------------------------------------
 
-(defsetting sample-dataset-id
-  "The string-serialized integer ID of the `Database` entry for the Sample Dataset. If this is `nil`, the Sample Dataset
-   hasn't been loaded yet, and we should do so; otherwise we've already loaded it, and should not do so again. Keep in
-   mind the user may delete the Sample Dataset's DB, so this ID is not guaranteed to correspond to an existent object."
-  nil
-  :internal true) ; don't expose in the UI
-
-(defn- add-sample-dataset! []
-  (when-not (sample-dataset-id)
-    (try
-      (log/info "Loading sample dataset...")
-      (let [resource (io/resource sample-dataset-filename)]
-        (if-not resource
-          (log/error (format "Can't load sample dataset: the DB file '%s' can't be found." sample-dataset-filename))
-          (let [h2-file (-> (.getPath resource)
-                            (s/replace #"^file:" "zip:")        ; to connect to an H2 DB inside a JAR just replace file: with zip:
-                            (s/replace #"\.mv\.db$" "")         ; strip the .mv.db suffix from the path
-                            (str ";USER=GUEST;PASSWORD=guest")) ; specify the GUEST user account created for the DB
-                db      (db/ins Database
-                          :name    sample-dataset-name
-                          :details {:db h2-file}
-                          :engine  :h2)]
-            (driver/sync-database! db)
-            (sample-dataset-id (str (:id db))))))
-      (catch Throwable e
-        (log/error (format "Failed to load sample dataset: %s" (.getMessage e)))))))
 
 (defn- start-normally []
->>>>>>> 0af435c1
   (log/info "Starting Metabase in STANDALONE mode")
   (try
     ;; run our initialization process
