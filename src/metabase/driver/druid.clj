(ns metabase.driver.druid
  "Druid driver."
  (:require [cheshire.core :as json]
            [clj-http.client :as http]
            [clojure.tools.logging :as log]
            [metabase
             [driver :as driver]
             [util :as u]]
            [metabase.driver.druid.query-processor :as qp]
<<<<<<< HEAD
            (metabase.models [field :as field]
                             [table :as table])
            [metabase.sync-database.analyze :as analyze]
            [metabase.util :as u]
            [metabase.util.ssh :as ssh]))
=======
            [metabase.models
             [field :as field]
             [table :as table]]
            [metabase.sync-database.analyze :as analyze]))
>>>>>>> 387e6020

;;; ### Request helper fns

(defn- details->url
  "Helper for building a Druid URL.

    (details->url {:host \"http://localhost\", :port 8082} \"druid/v2\") -> \"http://localhost:8082/druid/v2\""
  [{:keys [host port]} & strs]
  {:pre [(string? host) (seq host) (integer? port)]}
  (apply str (format "%s:%d" host port) (map name strs)))

;; TODO - Should this go somewhere more general, like util ?
(defn- do-request
  "Perform a JSON request using REQUEST-FN against URL.
   Tho

     (do-request http/get \"http://my-json-api.net\")"
  [request-fn url & {:as options}]
  {:pre [(fn? request-fn) (string? url)]}
  (let [options               (cond-> (merge {:content-type "application/json"} options)
                                (:body options) (update :body json/generate-string))
        {:keys [status body]} (request-fn url options)]
    (when (not= status 200)
      (throw (Exception. (format "Error [%d]: %s" status body))))
    (try (json/parse-string body keyword)
         (catch Throwable _
           (throw (Exception. (str "Failed to parse body: " body)))))))

(def ^:private ^{:arglists '([url & {:as options}])} GET  (partial do-request http/get))
(def ^:private ^{:arglists '([url & {:as options}])} POST (partial do-request http/post))


;;; ### Misc. Driver Fns

(defn- can-connect? [details]
  (= 200 (:status (http/get (details->url details "/status")))))


;;; ### Query Processing

(defn- do-query [details query]
  {:pre [(map? query)]}
  (ssh/with-ssh-tunnel [details-with-tunnel details]
    (try (vec (POST (details->url details-with-tunnel "/druid/v2"), :body query))
         (catch Throwable e
           ;; try to extract the error
           (let [message (or (u/ignore-exceptions
                               (:error (json/parse-string (:body (:object (ex-data e))) keyword)))
                             (.getMessage e))]

             (log/error (u/format-color 'red "Error running query:\n%s" message))
             ;; Re-throw a new exception with `message` set to the extracted message
             (throw (Exception. message e)))))))


;;; ### Sync

(defn- describe-table-field [druid-field-type field-name]
  ;; all dimensions are Strings, and all metrics as JS Numbers, I think (?)
  ;; string-encoded booleans + dates are treated as strings (!)
  {:name      field-name
   :base-type (if (= :metric druid-field-type)
                :type/Float
                :type/Text)})

(defn- describe-table [database table]
  (ssh/with-ssh-tunnel [details-with-tunnel (:details database)]
    (let [{:keys [dimensions metrics]} (GET (details->url details-with-tunnel "/druid/v2/datasources/" (:name table) "?interval=1900-01-01/2100-01-01"))]
      {:schema nil
       :name   (:name table)
       :fields (set (concat
                     ;; every Druid table is an event stream w/ a timestamp field
                     [{:name       "timestamp"
                       :base-type  :type/DateTime
                       :pk?        true}]
                     (map (partial describe-table-field :dimension) dimensions)
                     (map (partial describe-table-field :metric) metrics)))})))

(defn- describe-database [database]
  {:pre [(map? (:details database))]}
  (ssh/with-ssh-tunnel [details-with-tunnel (:details database)]
    (let [druid-datasources (GET (details->url details-with-tunnel "/druid/v2/datasources"))]
      {:tables (set (for [table-name druid-datasources]
                      {:schema nil, :name table-name}))})))


;;; ### field-values-lazy-seq

(defn- field-values-lazy-seq-fetch-one-page [details table-name field-name & [paging-identifiers]]
  {:pre [(map? details) (or (string? table-name) (keyword? table-name)) (or (string? field-name) (keyword? field-name)) (or (nil? paging-identifiers) (map? paging-identifiers))]}
  (let [[{{:keys [pagingIdentifiers events]} :result}] (do-query details {:queryType   :select
                                                                          :dataSource  table-name
                                                                          :intervals   ["1900-01-01/2100-01-01"]
                                                                          :granularity :all
                                                                          :dimensions  [field-name]
                                                                          :metrics     []
                                                                          :pagingSpec  (merge {:threshold driver/field-values-lazy-seq-chunk-size}
                                                                                              (when paging-identifiers
                                                                                                {:pagingIdentifiers paging-identifiers}))})]
    ;; return pair of [paging-identifiers values]
    [ ;; Paging identifiers return the largest offset of their results, e.g. 49 for page 1.
     ;; We need to inc that number so the next page starts after that (e.g. 50)
     (let [[[k offset]] (seq pagingIdentifiers)]
       {k (inc offset)})
     ;; Unnest the values
     (for [event events]
       (get-in event [:event (keyword field-name)]))]))

(defn- field-values-lazy-seq
  ([field]
   (field-values-lazy-seq (:details (table/database (field/table field)))
                          (:name (field/table field))
                          (:name field)
                          0
                          nil))

  ([details table-name field-name total-items-fetched paging-identifiers]
   {:pre [(map? details)
          (or (string? table-name) (keyword? table-name))
          (or (string? field-name) (keyword? field-name))
          (integer? total-items-fetched)
          (or (nil? paging-identifiers) (map? paging-identifiers))]}
   (lazy-seq (let [[paging-identifiers values] (field-values-lazy-seq-fetch-one-page details table-name field-name paging-identifiers)
                   total-items-fetched         (+ total-items-fetched driver/field-values-lazy-seq-chunk-size)]
               (concat values
                       (when (and (seq values)
                                  (< total-items-fetched driver/max-sync-lazy-seq-results)
                                  (= (count values) driver/field-values-lazy-seq-chunk-size))
                         (field-values-lazy-seq details table-name field-name total-items-fetched paging-identifiers)))))))


(defn- analyze-table
  "Implementation of `analyze-table` for Druid driver."
  [driver table new-table-ids]
  ((analyze/make-analyze-table driver
     :field-avg-length-fn   (constantly 0) ; TODO implement this?
     :field-percent-urls-fn (constantly 0)
     :calculate-row-count?  false) driver table new-table-ids))


;;; ### DruidrDriver Class Definition

(defrecord DruidDriver []
  clojure.lang.Named
  (getName [_] "Druid"))

(u/strict-extend DruidDriver
  driver/IDriver
  (merge driver/IDriverDefaultsMixin
         {:can-connect?          (u/drop-first-arg can-connect?)
          :analyze-table         analyze-table
          :describe-database     (u/drop-first-arg describe-database)
          :describe-table        (u/drop-first-arg describe-table)
          :details-fields        (constantly (ssh/with-tunnel-config
                                               [{:name         "host"
                                                 :display-name "Host"
                                                 :default      "http://localhost"}
                                                {:name         "port"
                                                 :display-name "Broker node port"
                                                 :type         :integer
                                                 :default      8082}]))
          :execute-query         (fn [_ query] (qp/execute-query do-query query))
          :features              (constantly #{:basic-aggregations :set-timezone :expression-aggregations})
          :field-values-lazy-seq (u/drop-first-arg field-values-lazy-seq)
          :mbql->native          (u/drop-first-arg qp/mbql->native)}))

(driver/register-driver! :druid (DruidDriver.))<|MERGE_RESOLUTION|>--- conflicted
+++ resolved
@@ -7,18 +7,11 @@
              [driver :as driver]
              [util :as u]]
             [metabase.driver.druid.query-processor :as qp]
-<<<<<<< HEAD
-            (metabase.models [field :as field]
-                             [table :as table])
-            [metabase.sync-database.analyze :as analyze]
-            [metabase.util :as u]
-            [metabase.util.ssh :as ssh]))
-=======
             [metabase.models
              [field :as field]
              [table :as table]]
-            [metabase.sync-database.analyze :as analyze]))
->>>>>>> 387e6020
+            [metabase.sync-database.analyze :as analyze]
+            [metabase.util.ssh :as ssh]))
 
 ;;; ### Request helper fns
 
